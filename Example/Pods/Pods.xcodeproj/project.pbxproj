--- conflicted
+++ resolved
@@ -495,10 +495,7 @@
 		14424D079D482951B42556B8FAD77346 /* BeIdenticalTo.swift */ = {isa = PBXFileReference; includeInIndex = 1; lastKnownFileType = sourcecode.swift; name = BeIdenticalTo.swift; path = Sources/Nimble/Matchers/BeIdenticalTo.swift; sourceTree = "<group>"; };
 		1594649C03C735D4DA9DCF0E0EFF21B7 /* String+Extension.swift */ = {isa = PBXFileReference; includeInIndex = 1; lastKnownFileType = sourcecode.swift; name = "String+Extension.swift"; path = "Sources/CryptoSwift/String+Extension.swift"; sourceTree = "<group>"; };
 		160EACA15950050EF67FE2CD5669DD0B /* ExampleGroup.swift */ = {isa = PBXFileReference; includeInIndex = 1; lastKnownFileType = sourcecode.swift; name = ExampleGroup.swift; path = Sources/Quick/ExampleGroup.swift; sourceTree = "<group>"; };
-<<<<<<< HEAD
-=======
 		1632EA00BEE4F98A267AD7CEBB2A8CA1 /* Web3Provider.swift */ = {isa = PBXFileReference; includeInIndex = 1; lastKnownFileType = sourcecode.swift; path = Web3Provider.swift; sourceTree = "<group>"; };
->>>>>>> 5ac96c2f
 		164CBFB18925CE0BAE84A06223AD3949 /* secp256k1.c */ = {isa = PBXFileReference; includeInIndex = 1; lastKnownFileType = sourcecode.c.c; name = secp256k1.c; path = secp256k1/Classes/secp256k1/src/secp256k1.c; sourceTree = "<group>"; };
 		16A6CDFD82D45B522F508295F4B85B90 /* num.h */ = {isa = PBXFileReference; includeInIndex = 1; lastKnownFileType = sourcecode.c.h; name = num.h; path = secp256k1/Classes/secp256k1/src/num.h; sourceTree = "<group>"; };
 		17809074E6C44FEB5C7AB74833C3A479 /* field_5x52_impl.h */ = {isa = PBXFileReference; includeInIndex = 1; lastKnownFileType = sourcecode.c.h; name = field_5x52_impl.h; path = secp256k1/Classes/secp256k1/src/field_5x52_impl.h; sourceTree = "<group>"; };
@@ -509,12 +506,9 @@
 		18B09F3E127B94AD3FDB7191CD868E8B /* Error.swift */ = {isa = PBXFileReference; includeInIndex = 1; lastKnownFileType = sourcecode.swift; name = Error.swift; path = Sources/Error.swift; sourceTree = "<group>"; };
 		18B40004D38BFCA2AD579D2C2CF39EB7 /* secp256k1_main.h */ = {isa = PBXFileReference; includeInIndex = 1; lastKnownFileType = sourcecode.c.h; name = secp256k1_main.h; path = secp256k1/Classes/secp256k1_main.h; sourceTree = "<group>"; };
 		19A89ABD1CCCEEFE8EAA6B9B1A95B6BF /* OFB.swift */ = {isa = PBXFileReference; includeInIndex = 1; lastKnownFileType = sourcecode.swift; name = OFB.swift; path = Sources/CryptoSwift/BlockMode/OFB.swift; sourceTree = "<group>"; };
-<<<<<<< HEAD
 		1A94B2DD964BE12D46F94668990C1B97 /* LICENSE */ = {isa = PBXFileReference; includeInIndex = 1; lastKnownFileType = text; path = LICENSE; sourceTree = "<group>"; };
 		1AAB7F1CDE979933AAFF37D38A74C9AA /* String+HexBytes.swift */ = {isa = PBXFileReference; includeInIndex = 1; lastKnownFileType = sourcecode.swift; path = "String+HexBytes.swift"; sourceTree = "<group>"; };
-=======
 		1AAE20721E7B5E57D66091E0C1A3BD69 /* EthereumLogObject.swift */ = {isa = PBXFileReference; includeInIndex = 1; lastKnownFileType = sourcecode.swift; path = EthereumLogObject.swift; sourceTree = "<group>"; };
->>>>>>> 5ac96c2f
 		1B217DC4077D77A7B9598C03EFFDDA45 /* Configuration.swift */ = {isa = PBXFileReference; includeInIndex = 1; lastKnownFileType = sourcecode.swift; name = Configuration.swift; path = Sources/Quick/Configuration/Configuration.swift; sourceTree = "<group>"; };
 		1B356147E5322665E5330739A89FC7B6 /* PromiseKit.modulemap */ = {isa = PBXFileReference; includeInIndex = 1; lastKnownFileType = sourcecode.module; path = PromiseKit.modulemap; sourceTree = "<group>"; };
 		1C7BDEC26F491DF7DCF46E82F733EF9E /* CryptoSwift.xcconfig */ = {isa = PBXFileReference; includeInIndex = 1; lastKnownFileType = text.xcconfig; path = CryptoSwift.xcconfig; sourceTree = "<group>"; };
@@ -535,11 +529,8 @@
 		2437F8CF77E4AC68580217CF0562A84C /* Web3+HTTPInitializer.swift */ = {isa = PBXFileReference; includeInIndex = 1; lastKnownFileType = sourcecode.swift; name = "Web3+HTTPInitializer.swift"; path = "Web3/Classes/FoundationHTTP/Web3+HTTPInitializer.swift"; sourceTree = "<group>"; };
 		2447002943DE032F87255199CE13D4EB /* Callsite.swift */ = {isa = PBXFileReference; includeInIndex = 1; lastKnownFileType = sourcecode.swift; name = Callsite.swift; path = Sources/Quick/Callsite.swift; sourceTree = "<group>"; };
 		245FD3BF11EAA5F8A1FD4E64471795CC /* Contain.swift */ = {isa = PBXFileReference; includeInIndex = 1; lastKnownFileType = sourcecode.swift; name = Contain.swift; path = Sources/Nimble/Matchers/Contain.swift; sourceTree = "<group>"; };
-<<<<<<< HEAD
 		2549E05EA3D8005BC12420A75660E80C /* Web3.podspec */ = {isa = PBXFileReference; explicitFileType = text.script.ruby; includeInIndex = 1; path = Web3.podspec; sourceTree = "<group>"; xcLanguageSpecificationIdentifier = xcode.lang.ruby; };
-=======
 		2519F797E33D8A9F132F9DDED740E844 /* UnsignedInteger+BytesConvertible.swift */ = {isa = PBXFileReference; includeInIndex = 1; lastKnownFileType = sourcecode.swift; path = "UnsignedInteger+BytesConvertible.swift"; sourceTree = "<group>"; };
->>>>>>> 5ac96c2f
 		25957CF070052D1F7EF502CFAF6E50ED /* ecmult_const_impl.h */ = {isa = PBXFileReference; includeInIndex = 1; lastKnownFileType = sourcecode.c.h; name = ecmult_const_impl.h; path = secp256k1/Classes/secp256k1/src/ecmult_const_impl.h; sourceTree = "<group>"; };
 		25D3E572E493EA039AA62D162D5B9BE5 /* num_gmp_impl.h */ = {isa = PBXFileReference; includeInIndex = 1; lastKnownFileType = sourcecode.c.h; name = num_gmp_impl.h; path = secp256k1/Classes/secp256k1/src/num_gmp_impl.h; sourceTree = "<group>"; };
 		27FB860A0315D25246284CC956A3A1A6 /* StringConversion.swift */ = {isa = PBXFileReference; includeInIndex = 1; lastKnownFileType = sourcecode.swift; name = StringConversion.swift; path = BigInt/Classes/StringConversion.swift; sourceTree = "<group>"; };
@@ -567,10 +558,7 @@
 		3C7BCE08877DE5E9DCD1C7E415414756 /* Authenticator.swift */ = {isa = PBXFileReference; includeInIndex = 1; lastKnownFileType = sourcecode.swift; name = Authenticator.swift; path = Sources/CryptoSwift/Authenticator.swift; sourceTree = "<group>"; };
 		3CB72A5947C5C69B38AC32FF3401A642 /* Updatable.swift */ = {isa = PBXFileReference; includeInIndex = 1; lastKnownFileType = sourcecode.swift; name = Updatable.swift; path = Sources/CryptoSwift/Updatable.swift; sourceTree = "<group>"; };
 		3CD21782EE892CA9B736990415AD7705 /* CustomStringConvertible.swift */ = {isa = PBXFileReference; includeInIndex = 1; lastKnownFileType = sourcecode.swift; name = CustomStringConvertible.swift; path = Sources/CustomStringConvertible.swift; sourceTree = "<group>"; };
-<<<<<<< HEAD
 		3D176B957A2962293F2F1AA456F0F65A /* EthereumTransaction.swift */ = {isa = PBXFileReference; includeInIndex = 1; lastKnownFileType = sourcecode.swift; path = EthereumTransaction.swift; sourceTree = "<group>"; };
-=======
->>>>>>> 5ac96c2f
 		3D9B9DF4AD103DC18B85ED4C879DD20E /* Nimble.framework */ = {isa = PBXFileReference; explicitFileType = wrapper.framework; includeInIndex = 0; path = Nimble.framework; sourceTree = BUILT_PRODUCTS_DIR; };
 		3E8FC16F478D2372D0EAFC8425B0784D /* AEADChaCha20Poly1305.swift */ = {isa = PBXFileReference; includeInIndex = 1; lastKnownFileType = sourcecode.swift; name = AEADChaCha20Poly1305.swift; path = Sources/CryptoSwift/AEAD/AEADChaCha20Poly1305.swift; sourceTree = "<group>"; };
 		3FB15760ED6A0AEFE44B97C636B05E3C /* XCTestObservationCenter+Register.m */ = {isa = PBXFileReference; includeInIndex = 1; lastKnownFileType = sourcecode.c.objc; name = "XCTestObservationCenter+Register.m"; path = "Sources/NimbleObjectiveC/XCTestObservationCenter+Register.m"; sourceTree = "<group>"; };
@@ -586,13 +574,9 @@
 		4A9C50E13766F3790794B2E1BF9BB960 /* Int+ETH.swift */ = {isa = PBXFileReference; includeInIndex = 1; lastKnownFileType = sourcecode.swift; path = "Int+ETH.swift"; sourceTree = "<group>"; };
 		4AF78DFE3BEFF6EFED8DAB52754B7D3F /* PromiseKit.framework */ = {isa = PBXFileReference; explicitFileType = wrapper.framework; includeInIndex = 0; path = PromiseKit.framework; sourceTree = BUILT_PRODUCTS_DIR; };
 		4BB6B1FBE8A7D2BA0AC5EB78FAE0044A /* BigInt.framework */ = {isa = PBXFileReference; explicitFileType = wrapper.framework; includeInIndex = 0; path = BigInt.framework; sourceTree = BUILT_PRODUCTS_DIR; };
-<<<<<<< HEAD
 		4D90E7BB76E3FC7191076F769D4226E9 /* Values+GeneralHashable.swift */ = {isa = PBXFileReference; includeInIndex = 1; lastKnownFileType = sourcecode.swift; path = "Values+GeneralHashable.swift"; sourceTree = "<group>"; };
 		4D914BDFADF9FC6439EEDCB6EE62587F /* util.h */ = {isa = PBXFileReference; includeInIndex = 1; lastKnownFileType = sourcecode.c.h; name = util.h; path = secp256k1/Classes/secp256k1/src/util.h; sourceTree = "<group>"; };
 		4DB5960018AC3A9E0BE959DC2DC15D15 /* RLPEncoder.swift */ = {isa = PBXFileReference; includeInIndex = 1; lastKnownFileType = sourcecode.swift; path = RLPEncoder.swift; sourceTree = "<group>"; };
-=======
-		4D914BDFADF9FC6439EEDCB6EE62587F /* util.h */ = {isa = PBXFileReference; includeInIndex = 1; lastKnownFileType = sourcecode.c.h; name = util.h; path = secp256k1/Classes/secp256k1/src/util.h; sourceTree = "<group>"; };
->>>>>>> 5ac96c2f
 		4EAB2E1ED79F53834662FBC0AEA4E9A8 /* lax_der_privatekey_parsing.c */ = {isa = PBXFileReference; includeInIndex = 1; lastKnownFileType = sourcecode.c.c; name = lax_der_privatekey_parsing.c; path = secp256k1/Classes/secp256k1/contrib/lax_der_privatekey_parsing.c; sourceTree = "<group>"; };
 		4F0F2BC1AE71D3B8C535DEF6DECC1B1D /* SecureBytes.swift */ = {isa = PBXFileReference; includeInIndex = 1; lastKnownFileType = sourcecode.swift; name = SecureBytes.swift; path = Sources/CryptoSwift/SecureBytes.swift; sourceTree = "<group>"; };
 		5075882353BF8449483982A020A7B0A8 /* secp256k1_ecdh.h */ = {isa = PBXFileReference; includeInIndex = 1; lastKnownFileType = sourcecode.c.h; name = secp256k1_ecdh.h; path = secp256k1/Classes/secp256k1/include/secp256k1_ecdh.h; sourceTree = "<group>"; };
@@ -712,10 +696,7 @@
 		9846B6B2237FD99722A6523E7A3C3AEC /* PromiseKit.xcconfig */ = {isa = PBXFileReference; includeInIndex = 1; lastKnownFileType = text.xcconfig; path = PromiseKit.xcconfig; sourceTree = "<group>"; };
 		984CB68FB5A0DFF449B93EBBCC707430 /* EthereumQuantityTag.swift */ = {isa = PBXFileReference; includeInIndex = 1; lastKnownFileType = sourcecode.swift; path = EthereumQuantityTag.swift; sourceTree = "<group>"; };
 		98736E98DCECF3976987487BA5BC7395 /* hang.m */ = {isa = PBXFileReference; includeInIndex = 1; lastKnownFileType = sourcecode.c.objc; name = hang.m; path = Sources/hang.m; sourceTree = "<group>"; };
-<<<<<<< HEAD
-=======
 		98AE688DDBD0B4C439D6447DE2F9906B /* ABIDecoder.swift */ = {isa = PBXFileReference; includeInIndex = 1; lastKnownFileType = sourcecode.swift; path = ABIDecoder.swift; sourceTree = "<group>"; };
->>>>>>> 5ac96c2f
 		9AC487E5C77EA4F49382E1488AD91E8C /* Quick.framework */ = {isa = PBXFileReference; explicitFileType = wrapper.framework; includeInIndex = 0; path = Quick.framework; sourceTree = BUILT_PRODUCTS_DIR; };
 		9B208076501D6F59D7BF5495F94F6475 /* Operators.swift */ = {isa = PBXFileReference; includeInIndex = 1; lastKnownFileType = sourcecode.swift; name = Operators.swift; path = Sources/CryptoSwift/Operators.swift; sourceTree = "<group>"; };
 		9B7B17587CB91A2F628B8C72199F060B /* num_impl.h */ = {isa = PBXFileReference; includeInIndex = 1; lastKnownFileType = sourcecode.c.h; name = num_impl.h; path = secp256k1/Classes/secp256k1/src/num_impl.h; sourceTree = "<group>"; };
@@ -726,19 +707,13 @@
 		9F196E317E582DBCAB1DFC5D6BF965D9 /* MatcherFunc.swift */ = {isa = PBXFileReference; includeInIndex = 1; lastKnownFileType = sourcecode.swift; name = MatcherFunc.swift; path = Sources/Nimble/Matchers/MatcherFunc.swift; sourceTree = "<group>"; };
 		9F266879C6D8CB2EE0016D260B94D08F /* Addition.swift */ = {isa = PBXFileReference; includeInIndex = 1; lastKnownFileType = sourcecode.swift; name = Addition.swift; path = BigInt/Classes/Addition.swift; sourceTree = "<group>"; };
 		9F5030B568ACB85BDA3EC126ACE532FB /* PromiseKit.framework */ = {isa = PBXFileReference; explicitFileType = wrapper.framework; includeInIndex = 0; path = PromiseKit.framework; sourceTree = BUILT_PRODUCTS_DIR; };
-<<<<<<< HEAD
 		A0BAC65F84CBC60F2DD2741A7EDB0338 /* Bytes+TrimLeadingZeros.swift */ = {isa = PBXFileReference; includeInIndex = 1; lastKnownFileType = sourcecode.swift; path = "Bytes+TrimLeadingZeros.swift"; sourceTree = "<group>"; };
-=======
->>>>>>> 5ac96c2f
 		A1026F1495DB7FBBF7949086673FF3C5 /* SquareRoot.swift */ = {isa = PBXFileReference; includeInIndex = 1; lastKnownFileType = sourcecode.swift; name = SquareRoot.swift; path = BigInt/Classes/SquareRoot.swift; sourceTree = "<group>"; };
 		A173F8D40A468A33E539CE2D5F914197 /* PromiseKit.h */ = {isa = PBXFileReference; includeInIndex = 1; lastKnownFileType = sourcecode.c.h; name = PromiseKit.h; path = Sources/PromiseKit.h; sourceTree = "<group>"; };
 		A1B27A0A6F85A33102942B4828B81739 /* Bytes+SecureRandom.swift */ = {isa = PBXFileReference; includeInIndex = 1; lastKnownFileType = sourcecode.swift; path = "Bytes+SecureRandom.swift"; sourceTree = "<group>"; };
 		A4E0F6AC3E35B3BB2F34374A22EB3377 /* NMBExpectation.swift */ = {isa = PBXFileReference; includeInIndex = 1; lastKnownFileType = sourcecode.swift; name = NMBExpectation.swift; path = Sources/Nimble/Adapters/NMBExpectation.swift; sourceTree = "<group>"; };
 		A53224199D9F2D3173F209EBAACA7C9F /* Web3.framework */ = {isa = PBXFileReference; explicitFileType = wrapper.framework; includeInIndex = 0; path = Web3.framework; sourceTree = BUILT_PRODUCTS_DIR; };
-<<<<<<< HEAD
 		A6A7BFDCF34501D472E8985E410DB863 /* Web3.xcconfig */ = {isa = PBXFileReference; includeInIndex = 1; lastKnownFileType = text.xcconfig; path = Web3.xcconfig; sourceTree = "<group>"; };
-=======
->>>>>>> 5ac96c2f
 		A6EA1A6DE7BF08FB0B259CBCE75F5373 /* XCTest.framework */ = {isa = PBXFileReference; lastKnownFileType = wrapper.framework; name = XCTest.framework; path = Platforms/iPhoneOS.platform/Developer/SDKs/iPhoneOS11.3.sdk/System/Library/Frameworks/XCTest.framework; sourceTree = DEVELOPER_DIR; };
 		A6FA27CEDCD01179740AE410640287D3 /* hash.h */ = {isa = PBXFileReference; includeInIndex = 1; lastKnownFileType = sourcecode.c.h; name = hash.h; path = secp256k1/Classes/secp256k1/src/hash.h; sourceTree = "<group>"; };
 		A737A7345B36064AA16A2C98B5F27DF4 /* AEAD.swift */ = {isa = PBXFileReference; includeInIndex = 1; lastKnownFileType = sourcecode.swift; name = AEAD.swift; path = Sources/CryptoSwift/AEAD/AEAD.swift; sourceTree = "<group>"; };
@@ -767,10 +742,7 @@
 		B555DFA615EBB0F840D01046D26E4AC3 /* CryptoSwift.modulemap */ = {isa = PBXFileReference; includeInIndex = 1; lastKnownFileType = sourcecode.module; path = CryptoSwift.modulemap; sourceTree = "<group>"; };
 		B5A3F6B8C403FD3835AFB6861C4C4692 /* field_5x52_int128_impl.h */ = {isa = PBXFileReference; includeInIndex = 1; lastKnownFileType = sourcecode.c.h; name = field_5x52_int128_impl.h; path = secp256k1/Classes/secp256k1/src/field_5x52_int128_impl.h; sourceTree = "<group>"; };
 		B5D3FE3A05F14B5D3EB4AC3ACADCE1E1 /* ThrowError.swift */ = {isa = PBXFileReference; includeInIndex = 1; lastKnownFileType = sourcecode.swift; name = ThrowError.swift; path = Sources/Nimble/Matchers/ThrowError.swift; sourceTree = "<group>"; };
-<<<<<<< HEAD
 		B6925E2CC044C64C1301DC0312E9EDA4 /* README.md */ = {isa = PBXFileReference; includeInIndex = 1; lastKnownFileType = net.daringfireball.markdown; path = README.md; sourceTree = "<group>"; };
-=======
->>>>>>> 5ac96c2f
 		B6F033A6C8ECFB1389EF6D4C63C7C292 /* BeAnInstanceOf.swift */ = {isa = PBXFileReference; includeInIndex = 1; lastKnownFileType = sourcecode.swift; name = BeAnInstanceOf.swift; path = Sources/Nimble/Matchers/BeAnInstanceOf.swift; sourceTree = "<group>"; };
 		B79A15B2A6798BCBFE065A623DDB898F /* NoPadding.swift */ = {isa = PBXFileReference; includeInIndex = 1; lastKnownFileType = sourcecode.swift; name = NoPadding.swift; path = Sources/CryptoSwift/NoPadding.swift; sourceTree = "<group>"; };
 		B7AD84160879115D9A5804B98277FCAE /* Types+RLPItemConvertible.swift */ = {isa = PBXFileReference; includeInIndex = 1; lastKnownFileType = sourcecode.swift; path = "Types+RLPItemConvertible.swift"; sourceTree = "<group>"; };
@@ -1460,6 +1432,7 @@
 				2519F797E33D8A9F132F9DDED740E844 /* UnsignedInteger+BytesConvertible.swift */,
 				E4C126CF7EA7DD53914F70E9B2A95731 /* UnsignedInteger+Shifting.swift */,
 				1D9FB11C7C19F1499869E6A748365367 /* Values+GeneralHashable.swift */,
+        0EA5958020CFCB9800C00E93 /* Exports+Web3.swift */,
 			);
 			name = Toolbox;
 			path = Web3/Classes/Core/Toolbox;
@@ -1494,28 +1467,6 @@
 		CEEE280C59BB5FEC9C0683954D965D73 /* ABI */ = {
 			isa = PBXGroup;
 			children = (
-<<<<<<< HEAD
-				22E87DEBC14066376F89A3B766167C66 /* BigUInt+BytesConvertible.swift */,
-				47B193B3F73B7D250AB9C700BE05A29F /* Bytes+HexString.swift */,
-				22DE2E5C37F36CFEC50FDCF3F33016B5 /* Bytes+SecureRandom.swift */,
-				A0BAC65F84CBC60F2DD2741A7EDB0338 /* Bytes+TrimLeadingZeros.swift */,
-				CF592D06C1A266919A22230F21AB1166 /* Bytes+UInt.swift */,
-				76AC1E20F562D8BEAFE574A0FC9E1CFC /* BytesConvertible.swift */,
-				3C9921000780C4F1CFA17D9EB171AFC2 /* CharacterSet+Hex.swift */,
-				FE59824105B518AC26828CDA61D2A63A /* Data+BytesConvertible.swift */,
-				E32B0E7381C5C8333EFD01C30ECFB282 /* Int+ETH.swift */,
-				2A9D932667BDA20A89D06C6A60621392 /* Secp256k1+CTXCreator.swift */,
-				D4DB6D2195595F668EE46897085DEBBC /* String+BytesConvertible.swift */,
-				1AAB7F1CDE979933AAFF37D38A74C9AA /* String+HexBytes.swift */,
-				156798943F316FB8EA98C543A173B03E /* UInt+BytesRepresentable.swift */,
-				053A5F8D1298D179A3F59ABBBEE6BA9F /* UnsignedInteger+BytesConvertible.swift */,
-				D2F5DD86D23AA29F56A73B896ABB4C93 /* UnsignedInteger+Shifting.swift */,
-				4D90E7BB76E3FC7191076F769D4226E9 /* Values+GeneralHashable.swift */,
-				0EA5958020CFCB9800C00E93 /* Exports+Web3.swift */,
-			);
-			name = Toolbox;
-			path = Web3/Classes/Core/Toolbox;
-=======
 				8858040F6FC06BCA2B3CCE7FEF80C8CF /* ABI.swift */,
 				2E16D313A0F8112DB4034E00EA314603 /* ABIConvertible.swift */,
 				98AE688DDBD0B4C439D6447DE2F9906B /* ABIDecoder.swift */,
@@ -1528,7 +1479,6 @@
 			);
 			name = ABI;
 			path = Web3/Classes/Core/ABI;
->>>>>>> 5ac96c2f
 			sourceTree = "<group>";
 		};
 		E462113C3F63327A9FB4ABCE6AEF10FE /* CryptoSwift */ = {
@@ -1646,7 +1596,6 @@
 			path = Quick;
 			sourceTree = "<group>";
 		};
-<<<<<<< HEAD
 		F507281F4FBB92193EE444A65767F88F /* PromiseKit */ = {
 			isa = PBXGroup;
 			children = (
@@ -1656,8 +1605,6 @@
 			name = PromiseKit;
 			sourceTree = "<group>";
 		};
-=======
->>>>>>> 5ac96c2f
 		F9B9CFEB791FD65F97C447AD63D6BFED /* Products */ = {
 			isa = PBXGroup;
 			children = (
@@ -2123,55 +2070,8 @@
 			isa = PBXSourcesBuildPhase;
 			buildActionMask = 2147483647;
 			files = (
-<<<<<<< HEAD
-				A127281F6245FB8AB1206A9D02B8A06C /* BigUInt+BytesConvertible.swift in Sources */,
-				CB4D93217468F6C1F5792D4546C1C6B7 /* Bytes+HexString.swift in Sources */,
-				EF6968B5250F1A7F392F8E3AD4B319BA /* Bytes+SecureRandom.swift in Sources */,
-				28C91C5954E79D64F1172AAAEB068BC8 /* Bytes+TrimLeadingZeros.swift in Sources */,
-				6D252923E56ECF0BE49D88B664283B6A /* Bytes+UInt.swift in Sources */,
-				BA2124533FCCC481A42732586E598892 /* BytesConvertible.swift in Sources */,
-				66D01992D6402A895A23DC3B98A29A0D /* CharacterSet+Hex.swift in Sources */,
-				A2E8D64B48E8F51F174CED5C9F4E6975 /* Data+BytesConvertible.swift in Sources */,
-				C9D89BAB0540ABF7067467BA68AB2935 /* EthereumAddress.swift in Sources */,
-				74D9792F7DB95D592AF8AC5E16F0E379 /* EthereumBlockObject.swift in Sources */,
-				A3058EEA9665231CC4CD32B8BA0CE725 /* EthereumCall.swift in Sources */,
-				624FB8A1E69EB022BD50387329CB6A9C /* EthereumData.swift in Sources */,
-				C796CC5A6F65FEE42B7F2592C3F3D4DF /* EthereumLogObject.swift in Sources */,
-				D87C02D2A6FCF592E7FF6A663DDF06A7 /* EthereumPrivateKey.swift in Sources */,
-				4473111A82AB94D0B04C9C4E3B911F60 /* EthereumPublicKey.swift in Sources */,
-				203CFA2297EF03A183DBDAF273BC3820 /* EthereumQuantity.swift in Sources */,
-				892B93703045653131C71C45167D98D2 /* EthereumQuantityTag.swift in Sources */,
 				0EA5958120CFCB9800C00E93 /* Exports+Web3.swift in Sources */,
-				AA2C08BCA0A0231598723515C1911350 /* EthereumSyncStatusObject.swift in Sources */,
-				A9B098C4C8968DB06D3223F69D0D8F6C /* EthereumTransaction.swift in Sources */,
-				011769C75177B26B0FCEE8770B78A415 /* EthereumTransactionObject.swift in Sources */,
-				1DFF13C479D32A8906B15781E6F9710E /* EthereumTransactionReceiptObject.swift in Sources */,
-				1CEBC9E20D4D31B54669ACD9E2E3ABB8 /* EthereumValue.swift in Sources */,
-				A27882AA81426A05D948B31F21C2EFB6 /* EthereumValueConvertible.swift in Sources */,
-				B59973B0E5D4098150299242FBB5C237 /* Int+ETH.swift in Sources */,
-				31C30A9B397537D0F352789D23087A86 /* RLPDecoder.swift in Sources */,
-				145D0F48293C529A82648D4D11D06BF0 /* RLPEncoder.swift in Sources */,
-				27EAE4E743AE3717EE9586DC8C593F26 /* RLPItem.swift in Sources */,
-				7CF7646AECC8E5DDD8A33C70C633CDC1 /* RLPItemConvertible.swift in Sources */,
-				3C297EA3F1FEF9C0550256A04D4A2C2F /* RPCRequest.swift in Sources */,
-				58923B3AB3E7142F17B3C87FD7BF62D2 /* RPCResponse.swift in Sources */,
-				C3B8F613FE74F88919D07D7A149ED734 /* Secp256k1+CTXCreator.swift in Sources */,
-				03E2897020760A320581D5DEF0404CAF /* String+BytesConvertible.swift in Sources */,
-				4E45574E8F393B406EC6A18D6F398962 /* String+HexBytes.swift in Sources */,
-				20FBE6DD5D8ECFCBD6E1C707262D3373 /* Types+EthereumValueConvertible.swift in Sources */,
-				94615B1A1254A87B7FF304911999DE32 /* Types+RLPItemConvertible.swift in Sources */,
-				687750AF9854EF5CB78564F60AA710C3 /* UInt+BytesRepresentable.swift in Sources */,
-				24CEBD609985E00561EE251EADE01161 /* UnsignedInteger+BytesConvertible.swift in Sources */,
 				0E7A44C020CFEDB000878CB5 /* Exports+PromiseKit.swift in Sources */,
-				82639F28645036E32F1ED190E6229525 /* UnsignedInteger+Shifting.swift in Sources */,
-				46AABFF0B40421B6D1D00349118A16D1 /* Values+GeneralHashable.swift in Sources */,
-				198B7D5BF8AC4085E31C19DB70C71307 /* Web3+HTTPInitializer.swift in Sources */,
-				84F6218A6D8B171E139FDA514929A69C /* Web3+PromiseKit.swift in Sources */,
-				2707B8AAAAAFC8EF33144AD19743E0B6 /* Web3-dummy.m in Sources */,
-				01921ECA48900F6B66C7CDB5537582E2 /* Web3.swift in Sources */,
-				0D9B382F592E7F252CA0E22435BF6AD9 /* Web3HttpProvider.swift in Sources */,
-				4C567C1ED11F9CC4DD2B1E8169182B2E /* Web3Provider.swift in Sources */,
-=======
 				339302299EA8AB76E2A483FA48F0E34A /* ABI.swift in Sources */,
 				E3E03478BAA0044678553F14173F76C5 /* ABIConvertible.swift in Sources */,
 				78104ECCB25E561CE932DEAE4B49ABF9 /* ABIDecoder.swift in Sources */,
@@ -2236,7 +2136,6 @@
 				2589CFD85AF52FE8A6B89A59B0191075 /* Web3.swift in Sources */,
 				CA0ABC58B5FD0452A1C79C0ED62B2E1B /* Web3HttpProvider.swift in Sources */,
 				7CEE3EA95EB59897FBFF427AD0FE335E /* Web3Provider.swift in Sources */,
->>>>>>> 5ac96c2f
 			);
 			runOnlyForDeploymentPostprocessing = 0;
 		};
